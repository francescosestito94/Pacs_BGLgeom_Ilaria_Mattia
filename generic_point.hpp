--- conflicted
+++ resolved
@@ -51,14 +51,14 @@
 		//! Assignement operator:
 		point<dim, Storage_t>& operator=(const point<dim, Storage_t>& _point) = default;
 		
-<<<<<<< HEAD
+
 		//! operator << overloading
 		friend std::ostream & operator << (std::ostream & out, point<dim,Storage_t> const & P) {
 			for(int i=0; i < dim; ++i){
 				std::cout << P.coord[i] << " "; 
 			}
 		}
-=======
+
 		//! Getting the first coordinate:
 		Storage_t x() const { return coord[0]; };
 		
@@ -93,7 +93,7 @@
 			for(std::size_t i = 0; i < dim; i++)
 				coord[i] = ppoint[i];
 		};
->>>>>>> a67ee3a8
+
 		
 		//! operator >> overloading
 		friend std::istream & operator >> (std::istream & in, point<dim,Storage_t> & P){
