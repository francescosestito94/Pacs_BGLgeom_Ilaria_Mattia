#ifndef HH_IO_GRAPH_IMP_HH
#define HH_IO_GRAPH_IMP_HH

#include<tuple>
#include<boost/graph/adjacency_list.hpp>
#include"edge_property.hpp"
#include<string>
#include<iostream>
#include<sstream>
#include<string>
#include<fstream>
#include<vector>
#include<set>
#include<utility>

#include"generic_point.hpp"
#include"edge_property.hpp"
#include"io_graph.hpp"

template<typename Graph, typename Point>
void initialize_graph(const int src, const int tgt, Graph & G, double diam, double length, Point const & SRC, Point const & TGT){
	
	typedef typename boost::graph_traits<Graph>::edge_descriptor edge_descriptor;
	
<<<<<<< HEAD
	std::set<int> vertex_set; 		// it's a set in order to avoid multiple additions of the same vertex
	bool inserted; 				//if FALSE the vertex I'm trying to add was already in the set 
=======
	std::set<int> vertex_set; 									// it's a set in order to avoid multiple additions of the same vertex
	bool inserted; 												//if FALSE the vertex I'm trying to add was already in the set 
>>>>>>> 67b66d27
	std::pair<std::set<int>::iterator, bool> set_inserter;
	std::set<int>::iterator it;
	
	edge_descriptor e;
	bool edge_inserted;	
	
	//! create edge (src, tgt)
	std::tie(e, edge_inserted) = boost::add_edge(src, tgt, G);
<<<<<<< HEAD
	G[e].capacity = diam;
=======
	G[e].diam = diam;
>>>>>>> 67b66d27
	G[e].length = length;
	
	// Inserting property of the source vertex, if the vertex wasn't inserted before
	set_inserter = vertex_set.insert(src);
	if(set_inserter.second)
	 	G[src]=SRC;

	// Inserting property of the target vertex, if the vertex wasn't inserted before		
	set_inserter = vertex_set.insert(tgt);
	if(set_inserter.second)
		G[tgt]=TGT;
}	//initialize_graph
	
		
template<typename Graph, typename Point>
void read_zunino_old_format(Graph & G, std::string file_name){ 

  /* I want to read from a file where data 
     is written as
     
     line1: description
     line2: description
     from line 3: no - source_v - target_v - diameter - length - source_coord - target_coord
  */
  
  std::ifstream file(file_name.c_str());
  
<<<<<<< HEAD
  Point SRC,TGT; 				//! they will store vertex coordinates	  
  int edge_num, src, tgt; 			// they will read the first 3 numbers of each line 
  double diam, length; 				// they will read the remaining 8
=======
  Point SRC,TGT; 												//! they will store vertex coordinates	  
  int edge_num, src, tgt; 										// they will read the first 3 numbers of each line 
  double diam, length; 											// they will read the remaining 8
>>>>>>> 67b66d27

  // ignore the first two lines of the file
  std::string dummyLine;
  std::getline(file, dummyLine);
  std::getline(file, dummyLine);
  
  // Until I reach end of file
  while (!file.fail() && !file.eof()){
    std::string s;
    std::getline(file,s); 										// read the the whole line
    if(s.empty()) continue; 									// empty line
    std::istringstream tmp(s); 									// build an input sstream.
    tmp>>edge_num>>src>>tgt>>diam>>length>>SRC>>TGT;			 // read from the input stream
    if(!tmp.fail()){
    	//! initialize_graph
    	initialize_graph<Graph, point<3> >(src, tgt, G, diam, length, SRC, TGT);
    }
  }	// while

  //Plot dei vertici:
  typename boost::graph_traits<Graph>::vertex_iterator vb, ve;
  for(tie(vb,ve) = vertices(G); vb != ve; ++vb)
  	std::cout << *vb << std::endl;
  
  //Plot degli archi:
  typename boost::graph_traits<Graph>::edge_iterator ebegin, eend;
  for( tie(ebegin, eend) = edges(G); ebegin != eend; ebegin++)
  	std::cout << *ebegin << std::endl;
}	//read_zunino_old_format
#endif<|MERGE_RESOLUTION|>--- conflicted
+++ resolved
@@ -22,13 +22,9 @@
 	
 	typedef typename boost::graph_traits<Graph>::edge_descriptor edge_descriptor;
 	
-<<<<<<< HEAD
 	std::set<int> vertex_set; 		// it's a set in order to avoid multiple additions of the same vertex
 	bool inserted; 				//if FALSE the vertex I'm trying to add was already in the set 
-=======
-	std::set<int> vertex_set; 									// it's a set in order to avoid multiple additions of the same vertex
-	bool inserted; 												//if FALSE the vertex I'm trying to add was already in the set 
->>>>>>> 67b66d27
+
 	std::pair<std::set<int>::iterator, bool> set_inserter;
 	std::set<int>::iterator it;
 	
@@ -37,11 +33,9 @@
 	
 	//! create edge (src, tgt)
 	std::tie(e, edge_inserted) = boost::add_edge(src, tgt, G);
-<<<<<<< HEAD
+	
 	G[e].capacity = diam;
-=======
-	G[e].diam = diam;
->>>>>>> 67b66d27
+
 	G[e].length = length;
 	
 	// Inserting property of the source vertex, if the vertex wasn't inserted before
@@ -68,16 +62,11 @@
   */
   
   std::ifstream file(file_name.c_str());
-  
-<<<<<<< HEAD
+
+
   Point SRC,TGT; 				//! they will store vertex coordinates	  
   int edge_num, src, tgt; 			// they will read the first 3 numbers of each line 
   double diam, length; 				// they will read the remaining 8
-=======
-  Point SRC,TGT; 												//! they will store vertex coordinates	  
-  int edge_num, src, tgt; 										// they will read the first 3 numbers of each line 
-  double diam, length; 											// they will read the remaining 8
->>>>>>> 67b66d27
 
   // ignore the first two lines of the file
   std::string dummyLine;
